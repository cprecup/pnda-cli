#!/usr/bin/env python
# -*- coding: utf-8 -*-
#
#   Copyright (c) 2016 Cisco and/or its affiliates.
#   This software is licensed to you under the terms of the Apache License, Version 2.0
#   (the "License").
#   You may obtain a copy of the License at http://www.apache.org/licenses/LICENSE-2.0
#   The code, technical concepts, and all information contained herein, are the property of
#   Cisco Technology, Inc.and/or its affiliated entities, under various laws including copyright,
#   international treaties, patent, and/or contract.
#   Any use of the material herein must be in accordance with the terms of the License.
#   All rights not expressly granted by the License are reserved.
#   Unless required by applicable law or agreed to separately in writing, software distributed
#   under the License is distributed on an "AS IS" BASIS, WITHOUT WARRANTIES OR CONDITIONS OF
#   ANY KIND, either express or implied.
#
#   Purpose: Script to create PNDA on Amazon Web Services EC2

import uuid
import re
import sys
import os
import os.path
import json
import time
import logging
import atexit
import traceback
import datetime
import tarfile
import Queue
from threading import Thread

import argparse
from argparse import RawTextHelpFormatter
import requests
import boto.cloudformation
import boto.ec2
import yaml

import subprocess_to_log


os.chdir(os.path.dirname(os.path.abspath(__file__)))

LOG_FILE_NAME = 'logs/pnda-cli.%s.log' % time.time()
logging.basicConfig(filename=LOG_FILE_NAME,
                    level=logging.INFO,
                    format='%(asctime)s - %(levelname)s - %(message)s', datefmt='%Y-%m-%d %H:%M:%S')

LOG_FORMATTER = logging.Formatter(fmt='%(asctime)s %(levelname)-8s %(message)s', datefmt='%Y-%m-%d %H:%M:%S')
LOG = logging.getLogger('everything')
CONSOLE = logging.getLogger('console')
CONSOLE.addHandler(logging.StreamHandler())
CONSOLE.handlers[0].setFormatter(LOG_FORMATTER)

NAME_REGEX = r"^[\.a-zA-Z0-9-]+$"
VALIDATION_RULES = None
NODE_CONFIG = None
PNDA_ENV = None
VALID_FLAVORS = None
START = datetime.datetime.now()
THROW_BASH_ERROR = "cmd_result=${PIPESTATUS[0]} && if [ ${cmd_result} != '0' ]; then exit ${cmd_result}; fi"

RUNFILE = None

MILLI_TIME = lambda: int(round(time.time() * 1000))

def init_runfile(cluster):
    global RUNFILE
    RUNFILE = 'cli/logs/%s.%s.run' % (cluster, int(time.time()))

def to_runfile(pairs):
    '''
    Append arbitrary pairs to a JSON dict on disk from anywhere in the code
    '''
    mode = 'w' if not os.path.isfile(RUNFILE) else 'r'
    with open(RUNFILE, mode) as runfile:
        jrf = json.load(runfile) if mode == 'r' else {}
        jrf.update(pairs)
        json.dump(jrf, runfile)

def banner():
    print r"    ____  _   ______  ___ "
    print r"   / __ \/ | / / __ \/   |"
    print r"  / /_/ /  |/ / / / / /| |"
    print r" / ____/ /|  / /_/ / ___ |"
    print r"/_/   /_/ |_/_____/_/  |_|"
    print r""

@atexit.register
def display_elasped():
    blue = '\033[94m'
    reset = '\033[0m'
    elapsed = datetime.datetime.now() - START
    CONSOLE.info("%sTotal execution time: %s%s", blue, str(elapsed), reset)

def save_cf_resources(context, cluster_name, params, template):
    params_file = 'cli/logs/%s_%s_cloud-formation-parameters.json' % (cluster_name, context)
    CONSOLE.info('Writing Cloud Formation parameters for %s to %s', cluster_name, params_file)
    with open(params_file, 'w') as outfile:
        json.dump(params, outfile, sort_keys=True, indent=4)

    template_file = 'cli/logs/%s_%s_cloud-formation-template.json' % (cluster_name, context)
    CONSOLE.info('Writing Cloud Formation template for %s to %s', cluster_name, template_file)
    with open(template_file, 'w') as outfile:
        json.dump(json.loads(template), outfile, sort_keys=True, indent=4)

def generate_instance_templates(template_data, instance_name, instance_count):
    if instance_name in template_data['Resources']:
        instance_def = json.dumps(template_data['Resources'].pop(instance_name))

    for instance_index in range(0, instance_count):
        instance_def_n = instance_def.replace('$node_idx$', str(instance_index))
        template_data['Resources']['%s%s' % (instance_name, instance_index)] = json.loads(instance_def_n)

def generate_template_file(flavor, datanodes, opentsdbs, kafkas, zookeepers, esmasters, esingests, esdatas, escoords, esmultis, logstashs):
    common_filepath = 'cloud-formation/cf-common.json'
    with open(common_filepath, 'r') as template_file:
        template_data = json.loads(template_file.read())

    flavor_filepath = 'cloud-formation/%s/cf-flavor.json' % flavor
    with open(flavor_filepath, 'r') as template_file:
        flavor_data = json.loads(template_file.read())

    for element in flavor_data:
        if element not in template_data:
            template_data[element] = flavor_data[element]
        else:
            for child in flavor_data[element]:
                template_data[element][child] = flavor_data[element][child]

    generate_instance_templates(template_data, 'instanceCdhDn', datanodes)
    generate_instance_templates(template_data, 'instanceOpenTsdb', opentsdbs)
    generate_instance_templates(template_data, 'instanceKafka', kafkas)
    generate_instance_templates(template_data, 'instanceZookeeper', zookeepers)
    generate_instance_templates(template_data, 'instanceESMaster', esmasters)
    generate_instance_templates(template_data, 'instanceESData', esdatas)
    generate_instance_templates(template_data, 'instanceESIngest', esingests)
    generate_instance_templates(template_data, 'instanceESCoordinator', escoords)
    generate_instance_templates(template_data, 'instanceESMulti', esmultis)
    generate_instance_templates(template_data, 'instanceLogstash', logstashs)

    return json.dumps(template_data)

def get_instance_map(cluster):
    CONSOLE.debug('Checking details of created instances')
    region = PNDA_ENV['ec2_access']['AWS_REGION']
    ec2 = boto.ec2.connect_to_region(region)
    reservations = ec2.get_all_reservations()
    instance_map = {}
    for reservation in reservations:
        for instance in reservation.instances:
            if 'pnda_cluster' in instance.tags and instance.tags['pnda_cluster'] == cluster and instance.state == 'running':
                CONSOLE.debug(instance.private_ip_address, ' ', instance.tags['Name'])
                instance_map[instance.tags['Name']] = {
                    "public_dns": instance.public_dns_name,
                    "ip_address": instance.ip_address,
                    "private_ip_address":instance.private_ip_address,
                    "name": instance.tags['Name'],
                    "node_idx": instance.tags['node_idx'],
                    "node_type": instance.tags['node_type']
                }
    return instance_map

def get_current_node_counts(cluster):
    CONSOLE.debug('Counting existing instances')
    node_counts = {'zk':0, 'kafka':0, 'hadoop-dn':0, 'opentsdb':0}
    for _, instance in get_instance_map(cluster).iteritems():
        if instance['node_type'] in node_counts:
            current_count = node_counts[instance['node_type']]
        else:
            current_count = 0
        node_counts[instance['node_type']] = current_count + 1
    return node_counts

def scp(files, cluster, host):
    cmd = "scp -F cli/ssh_config-%s %s %s:%s" % (cluster, ' '.join(files), host, '/tmp')
    CONSOLE.debug(cmd)
    ret_val = subprocess_to_log.call(cmd.split(' '), LOG, host)
    if ret_val != 0:
        raise Exception("Error transferring files to new host %s via SCP. See debug log (%s) for details." % (host, LOG_FILE_NAME))

def ssh(cmds, cluster, host):
    cmd = "ssh -F cli/ssh_config-%s %s" % (cluster, host)
    parts = cmd.split(' ')
    parts.append(';'.join(cmds))
    CONSOLE.debug(json.dumps(parts))
    ret_val = subprocess_to_log.call(parts, LOG, host, scan_for_errors=[r'lost connection', r'\s*Failed:\s*[1-9].*'])
    if ret_val != 0:
        raise Exception("Error running ssh commands on host %s. See debug log (%s) for details." % (host, LOG_FILE_NAME))

def bootstrap(instance, saltmaster, cluster, flavor, branch, salt_tarball, error_queue):
    ret_val = None
    try:
        ip_address = instance['private_ip_address']
        CONSOLE.debug('bootstrapping %s', ip_address)
        node_type = instance['node_type']
        type_script = 'bootstrap-scripts/%s/%s.sh' % (flavor, node_type)
        if not os.path.isfile(type_script):
            type_script = 'bootstrap-scripts/%s.sh' % (node_type)
        node_idx = instance['node_idx']
        files_to_scp = ['cli/pnda_env_%s.sh' % cluster, 'bootstrap-scripts/package-install.sh', 'bootstrap-scripts/base.sh', type_script]
        cmds_to_run = ['source /tmp/pnda_env_%s.sh' % cluster,
                       'export PNDA_SALTMASTER_IP=%s' % saltmaster,
                       'export PNDA_CLUSTER=%s' % cluster,
                       'export PNDA_FLAVOR=%s' % flavor,
                       'export PLATFORM_GIT_BRANCH=%s' % branch,
                       'export PLATFORM_SALT_TARBALL=%s' % salt_tarball if salt_tarball is not None else ':',
                       'sudo chmod a+x /tmp/package-install.sh',
                       'sudo chmod a+x /tmp/base.sh',
                       '(sudo -E /tmp/package-install.sh 2>&1) | tee -a pnda-bootstrap.log; %s' % THROW_BASH_ERROR,
                       '(sudo -E /tmp/base.sh 2>&1) | tee -a pnda-bootstrap.log; %s' % THROW_BASH_ERROR]

        if node_type == NODE_CONFIG['salt-master-instance']:
            files_to_scp.append('bootstrap-scripts/saltmaster-common.sh')
            cmds_to_run.append('sudo chmod a+x /tmp/saltmaster-common.sh')
            cmds_to_run.append('(sudo -E /tmp/saltmaster-common.sh 2>&1) | tee -a pnda-bootstrap.log; %s' % THROW_BASH_ERROR)
            files_to_scp.append('git.pem')

        cmds_to_run.append('sudo chmod a+x /tmp/%s.sh' % node_type)
        cmds_to_run.append('(sudo -E /tmp/%s.sh %s 2>&1) | tee -a pnda-bootstrap.log; %s' % (node_type, node_idx, THROW_BASH_ERROR))

        scp(files_to_scp, cluster, ip_address)
        ssh(cmds_to_run, cluster, ip_address)
    except:
        ret_val = 'Error for host %s. %s' % (instance['name'], traceback.format_exc())
        CONSOLE.error(ret_val)
        error_queue.put(ret_val)

def check_config_file():
    if not os.path.exists('pnda_env.yaml'):
        CONSOLE.error('Missing required pnda_env.yaml config file, make a copy of pnda_env_example.yaml named pnda_env.yaml, fill it out and try again.')
        sys.exit(1)

def check_keypair(keyname, keyfile):
    if not os.path.isfile(keyfile):
        CONSOLE.info('Keyfile.......... ERROR')
        CONSOLE.error('Did not find local file named %s', keyfile)
        sys.exit(1)

    try:
        region = PNDA_ENV['ec2_access']['AWS_REGION']
        ec2 = boto.ec2.connect_to_region(region)
        stored_key = ec2.get_key_pair(keyname)
        if stored_key is None:
            raise Exception("Key not found %s" % keyname)
        CONSOLE.info('Keyfile.......... OK')
    except:
        CONSOLE.info('Keyfile.......... ERROR')
        CONSOLE.error('Failed to find key %s in ec2.', keyname)
        CONSOLE.error(traceback.format_exc())
        sys.exit(1)


def check_aws_connection():
    region = PNDA_ENV['ec2_access']['AWS_REGION']
    conn = boto.cloudformation.connect_to_region(region)
    if conn is None:
        CONSOLE.info('AWS connection... ERROR')
        CONSOLE.error('Failed to connect to cloud formation API, verify ec2_access settings in "pnda_env.yaml" and try again.')
        sys.exit(1)

    try:
        conn.list_stacks()
        CONSOLE.info('AWS connection... OK')
    except:
        CONSOLE.info('AWS connection... ERROR')
        CONSOLE.error('Failed to query cloud formation API, verify ec2_access settings in "pnda_env.yaml" and try again.')
        CONSOLE.error(traceback.format_exc())
        sys.exit(1)

def check_pnda_mirror():

    def raise_error(reason):
        CONSOLE.info('PNDA mirror...... ERROR')
        CONSOLE.error(reason)
        CONSOLE.error(traceback.format_exc())
        sys.exit(1)

    try:
        mirror = PNDA_ENV['mirrors']['PNDA_MIRROR']
        response = requests.head(mirror)
        # expect 200 (open mirror) 403 (no listing allowed)
        # or any redirect (in case of proxy/redirect)
        if response.status_code not in [200, 403, 301, 302, 303, 307, 308]:
            raise_error("PNDA mirror configured and present "
                        "but responded with unexpected status code (%s). " % response.status_code)
        CONSOLE.info('PNDA mirror...... OK')
    except KeyError:
        raise_error('PNDA mirror was not defined in pnda_env.yaml')
    except:
        raise_error("Failed to connect to PNDA mirror. Verify connection "
                    "to %s, check mirror in pnda_env.yaml and try again." % mirror)

def check_config(keyname, keyfile):
    check_aws_connection()
    check_keypair(keyname, keyfile)
    check_pnda_mirror()

def write_pnda_env_sh(cluster):
    client_only = ['AWS_ACCESS_KEY_ID', 'AWS_SECRET_ACCESS_KEY', 'PLATFORM_GIT_BRANCH']
    with open('cli/pnda_env_%s.sh' % cluster, 'w') as pnda_env_sh_file:
        for section in PNDA_ENV:
            for setting in PNDA_ENV[section]:
                if setting not in client_only:
                    pnda_env_sh_file.write('export %s=%s\n' % (setting, PNDA_ENV[section][setting]))

def write_ssh_config(cluster, bastion_ip, os_user, keyfile):
    with open('cli/ssh_config-%s' % cluster, 'w') as config_file:
        config_file.write('host *\n')
        config_file.write('    User %s\n' % os_user)
        config_file.write('    IdentityFile %s\n' % keyfile)
        config_file.write('    StrictHostKeyChecking no\n')
        config_file.write('    UserKnownHostsFile /dev/null\n')
        config_file.write('    ProxyCommand ssh -i %s -o StrictHostKeyChecking=no -o UserKnownHostsFile=/dev/null %s@%s exec nc %%h %%p\n'
                          % (keyfile, os_user, bastion_ip))

    with open('cli/socks_proxy-%s' % cluster, 'w') as config_file:
        config_file.write('eval `ssh-agent`\n')
        config_file.write('ssh-add %s\n' % keyfile)
        config_file.write('ssh -i %s -o StrictHostKeyChecking=no -o UserKnownHostsFile=/dev/null -A -D 9999 %s@%s\n' % (keyfile, os_user, bastion_ip))

def process_errors(errors):
    while not errors.empty():
        error_message = errors.get()
        raise Exception("Error bootstrapping host, error msg: %s. See debug log (%s) for details." % (error_message, LOG_FILE_NAME))

def wait_for_host_connectivity(hosts, cluster):
    for host in hosts:
        attempts_per_host = 150
        while attempts_per_host > 0:
            try:
                CONSOLE.info('Checking connectivity to %s', host)
                ssh(['ls ~'], cluster, host)
                break
            except:
                CONSOLE.info('Still waiting for connectivity to %s. See debug log (%s) for details.', host, LOG_FILE_NAME)
                LOG.info(traceback.format_exc())
                attempts_per_host -= 1
                time.sleep(2)

def create(template_data, cluster, flavor, keyname, no_config_check, dry_run, branch):

    init_runfile(cluster)
    bastion = NODE_CONFIG['bastion-instance']

    to_runfile({'cmdline':sys.argv,
                'bastion':bastion,
                'saltmaster':NODE_CONFIG['salt-master-instance']})

    keyfile = '%s.pem' % keyname

    region = PNDA_ENV['ec2_access']['AWS_REGION']
    cf_parameters = [('keyName', keyname), ('pndaCluster', cluster)]
    for parameter in PNDA_ENV['cloud_formation_parameters']:
        cf_parameters.append((parameter, PNDA_ENV['cloud_formation_parameters'][parameter]))

    if not no_config_check:
        check_config(keyname, keyfile)

    save_cf_resources('create_%s' % MILLI_TIME(), cluster, cf_parameters, template_data)
    if dry_run:
        CONSOLE.info('Dry run mode completed')
        sys.exit(0)

    CONSOLE.info('Creating Cloud Formation stack')
    conn = boto.cloudformation.connect_to_region(region)
    stack_status = 'CREATING'
    conn.create_stack(cluster,
                      template_body=template_data,
                      parameters=cf_parameters)

    while stack_status in ['CREATE_IN_PROGRESS', 'CREATING']:
        time.sleep(5)
        CONSOLE.info('Stack is: ' + stack_status)
        stacks = conn.describe_stacks(cluster)
        if len(stacks) > 0:
            stack_status = stacks[0].stack_status

    if stack_status != 'CREATE_COMPLETE':
        CONSOLE.error('Stack did not come up, status is: ' + stack_status)
        sys.exit(1)

    instance_map = get_instance_map(cluster)
    bastion_ip = instance_map[cluster + '-' + bastion]['ip_address']

    write_ssh_config(cluster, bastion_ip,
                     PNDA_ENV['ec2_access']['OS_USER'], os.path.abspath(keyfile))
    CONSOLE.debug('The PNDA console will come up on: http://%s', instance_map[cluster + '-' + NODE_CONFIG['console-instance']]['private_ip_address'])

    attempts_per_host = 150
    while attempts_per_host > 0:
        try:
            nc_ssh_cmd = 'ssh -i %s -o StrictHostKeyChecking=no -o UserKnownHostsFile=/dev/null %s@%s' % (keyfile,
                                                                                                          PNDA_ENV['ec2_access']['OS_USER'], bastion_ip)
            nc_install_cmd = nc_ssh_cmd.split(' ')
            nc_install_cmd.append('sudo yum install -y nc || echo nc already installed')
            ret_val = subprocess_to_log.call(nc_install_cmd, LOG, bastion_ip)
            if ret_val != 0:
                raise Exception("Error running ssh commands on host %s. See debug log (%s) for details." % (bastion_ip, LOG_FILE_NAME))
            break
        except:
            CONSOLE.info('Still waiting for connectivity to bastion. See debug log (%s) for details.', LOG_FILE_NAME)
            LOG.info(traceback.format_exc())
            attempts_per_host -= 1
            time.sleep(2)

    wait_for_host_connectivity([instance_map[h]['private_ip_address'] for h in instance_map], cluster)

    CONSOLE.info('Bootstrapping saltmaster. Expect this to take a few minutes, check the debug log for progress (%s).', LOG_FILE_NAME)
    saltmaster = instance_map[cluster + '-' + NODE_CONFIG['salt-master-instance']]
    saltmaster_ip = saltmaster['private_ip_address']
    platform_salt_tarball = None
    if 'PLATFORM_SALT_LOCAL' in PNDA_ENV['platform_salt']:
        local_salt_path = PNDA_ENV['platform_salt']['PLATFORM_SALT_LOCAL']
        platform_salt_tarball = '%s.tmp' % str(uuid.uuid1())
        with tarfile.open(platform_salt_tarball, mode='w:gz') as archive:
            archive.add(local_salt_path, arcname='platform-salt', recursive=True)
        scp([platform_salt_tarball], cluster, saltmaster_ip)
        os.remove(platform_salt_tarball)

    bootstrap_threads = []
    bootstrap_errors = Queue.Queue()
    bootstrap(saltmaster, saltmaster_ip, cluster, flavor, branch, platform_salt_tarball, bootstrap_errors)
    process_errors(bootstrap_errors)

    CONSOLE.info('Bootstrapping other instances. Expect this to take a few minutes, check the debug log for progress (%s).', LOG_FILE_NAME)
    for key, instance in instance_map.iteritems():
        if '-' + NODE_CONFIG['salt-master-instance'] not in key:
            thread = Thread(target=bootstrap, args=[instance, saltmaster_ip,
                                                    cluster, flavor, branch, platform_salt_tarball, bootstrap_errors])
            bootstrap_threads.append(thread)

    for thread in bootstrap_threads:
        thread.start()
        time.sleep(2)

    for thread in bootstrap_threads:
        ret_val = thread.join()

    process_errors(bootstrap_errors)

    time.sleep(30)

    CONSOLE.info('Running salt to install software. Expect this to take 45 minutes or more, check the debug log for progress (%s).', LOG_FILE_NAME)
    bastion = NODE_CONFIG['bastion-instance']
    ssh(['(sudo salt -v --log-level=debug --timeout=120 --state-output=mixed "*" state.highstate 2>&1) | tee -a pnda-salt.log; %s' % THROW_BASH_ERROR,
         '(sudo CLUSTER=%s salt-run --log-level=debug state.orchestrate orchestrate.pnda 2>&1) | tee -a pnda-salt.log; %s' % (cluster, THROW_BASH_ERROR),
         '(sudo salt "*-%s" state.sls hostsfile 2>&1) | tee -a pnda-salt.log; %s' % (bastion, THROW_BASH_ERROR)], cluster, saltmaster_ip)
    CONSOLE.info("Nodes may reboot due to kernel upgrade, wait for few minutes")
    time.sleep(60)
    wait_for_host_connectivity([instance_map[h]['private_ip_address'] for h in instance_map], cluster)
    
    return instance_map[cluster + '-' + NODE_CONFIG['console-instance']]['private_ip_address']

def expand(template_data, cluster, flavor, old_datanodes, old_kafka, include_orchestrate, keyname, no_config_check, dry_run, branch):
    keyfile = '%s.pem' % keyname

    if not no_config_check:
        check_config(keyname, keyfile)

    region = PNDA_ENV['ec2_access']['AWS_REGION']
    cf_parameters = [('keyName', keyname), ('pndaCluster', cluster)]
    for parameter in PNDA_ENV['cloud_formation_parameters']:
        cf_parameters.append((parameter, PNDA_ENV['cloud_formation_parameters'][parameter]))

    save_cf_resources('expand_%s' % MILLI_TIME(), cluster, cf_parameters, template_data)
    if dry_run:
        CONSOLE.info('Dry run mode completed')
        sys.exit(0)

    CONSOLE.info('Updating Cloud Formation stack')
    conn = boto.cloudformation.connect_to_region(region)
    stack_status = 'UPDATING'
    conn.update_stack(cluster,
                      template_body=template_data,
                      parameters=cf_parameters)

    while stack_status in ['UPDATE_IN_PROGRESS', 'UPDATING', 'UPDATE_COMPLETE_CLEANUP_IN_PROGRESS']:
        time.sleep(5)
        CONSOLE.info('Stack is: ' + stack_status)
        stacks = conn.describe_stacks(cluster)
        if len(stacks) > 0:
            stack_status = stacks[0].stack_status

    if stack_status != 'UPDATE_COMPLETE':
        CONSOLE.error('Stack did not come up, status is: ' + stack_status)
        sys.exit(1)

    instance_map = get_instance_map(cluster)
    bastion = NODE_CONFIG['bastion-instance']
    bastion_ip = instance_map[cluster + '-' + bastion]['ip_address']
    write_ssh_config(cluster, bastion_ip,
                     PNDA_ENV['ec2_access']['OS_USER'], os.path.abspath(keyfile))
    saltmaster = instance_map[cluster + '-' + NODE_CONFIG['salt-master-instance']]
    saltmaster_ip = saltmaster['private_ip_address']

    wait_for_host_connectivity([instance_map[h]['private_ip_address'] for h in instance_map], cluster)
    CONSOLE.info('Bootstrapping new instances. Expect this to take a few minutes, check the debug log for progress. (%s)', LOG_FILE_NAME)
    bootstrap_threads = []
    bootstrap_errors = Queue.Queue()
    for _, instance in instance_map.iteritems():
        if ((instance['node_type'] == 'hadoop-dn' and int(instance['node_idx']) >= old_datanodes
             or instance['node_type'] == 'kafka' and int(instance['node_idx']) >= old_kafka)):
            thread = Thread(target=bootstrap, args=[instance, saltmaster_ip, cluster, flavor, branch, None, bootstrap_errors])
            bootstrap_threads.append(thread)

    for thread in bootstrap_threads:
        thread.start()
        time.sleep(2)

    for thread in bootstrap_threads:
        ret_val = thread.join()

    while not bootstrap_errors.empty():
        ret_val = bootstrap_errors.get()
        raise Exception("Error bootstrapping host, error msg: %s. See debug log (%s) for details." % (ret_val, LOG_FILE_NAME))

    time.sleep(30)

    CONSOLE.info('Running salt to install software. Expect this to take 10 - 20 minutes, check the debug log for progress. (%s)', LOG_FILE_NAME)
<<<<<<< HEAD
    ssh(['(sudo salt -v --log-level=debug --timeout=120 --state-output=mixed "*" state.highstate 2>&1) | tee -a pnda-salt.log; %s' % THROW_BASH_ERROR,
         '(sudo CLUSTER=%s salt-run --log-level=debug state.orchestrate orchestrate.pnda-expand 2>&1) | tee -a pnda-salt.log; %s' % (cluster, THROW_BASH_ERROR),
         '(sudo salt "*-%s" state.sls hostsfile 2>&1) | tee -a pnda-salt.log; %s' % (bastion, THROW_BASH_ERROR)], cluster, saltmaster_ip)
    CONSOLE.info("Nodes may reboot due to kernel upgrade, wait for few minutes")
    time.sleep(60)
    wait_for_host_connectivity([instance_map[h]['private_ip_address'] for h in instance_map], cluster)
=======
    expand_commands = ['(sudo salt -v --log-level=debug --timeout=120 --state-output=mixed "*" state.sls hostsfile 2>&1)' +
                       ' | tee -a pnda-salt.log; %s' % THROW_BASH_ERROR,
                       '(sudo salt -v --log-level=debug --timeout=120 --state-output=mixed -C "G@pnda:is_new_node" state.highstate 2>&1)' +
                       ' | tee -a pnda-salt.log; %s' % THROW_BASH_ERROR]
    if include_orchestrate:
        CONSOLE.info('Including orchestrate because new Hadoop datanodes are being added')
        expand_commands.append('(sudo CLUSTER=%s salt-run --log-level=debug state.orchestrate orchestrate.pnda-expand 2>&1)' % cluster +
                               ' | tee -a pnda-salt.log; %s' % THROW_BASH_ERROR)

    ssh(expand_commands, cluster, saltmaster_ip)

>>>>>>> d6295eab
    return instance_map[cluster + '-' + NODE_CONFIG['console-instance']]['private_ip_address']

def destroy(cluster):
    CONSOLE.info('Removing ssh access scripts')
    socks_proxy_file = 'cli/socks_proxy-%s' % cluster
    if os.path.exists(socks_proxy_file):
        os.remove(socks_proxy_file)
    ssh_config_file = 'cli/ssh_config-%s' % cluster
    if os.path.exists(ssh_config_file):
        os.remove(ssh_config_file)
    env_sh_file = 'cli/pnda_env_%s.sh' % cluster
    if os.path.exists(env_sh_file):
        os.remove(env_sh_file)
    CONSOLE.info('Deleting Cloud Formation stack')
    region = PNDA_ENV['ec2_access']['AWS_REGION']
    conn = boto.cloudformation.connect_to_region(region)

    stack_status = 'DELETING'
    conn.delete_stack(cluster)
    while stack_status in ['DELETE_IN_PROGRESS', 'DELETING']:
        time.sleep(5)
        CONSOLE.info('Stack is: ' + stack_status)
        try:
            stacks = conn.describe_stacks(cluster)
        except:
            stacks = []

        if len(stacks) > 0:
            stack_status = stacks[0].stack_status
        else:
            stack_status = None

def name_string(value):
    try:
        return re.match(NAME_REGEX, value).group(0)
    except:
        raise argparse.ArgumentTypeError("String '%s' may contain only  a-z 0-9 and '-'" % value)

def get_validation(param_name):
    return VALIDATION_RULES[param_name]

def check_validation(restriction, value):
    if restriction.startswith("<="):
        return value <= int(restriction[2:])

    if restriction.startswith(">="):
        return value > int(restriction[2:])

    if restriction.startswith("<"):
        return value < int(restriction[1:])

    if restriction.startswith(">"):
        return value > int(restriction[1:])

    if "-" in restriction:
        restrict_min = int(restriction.split('-')[0])
        restrict_max = int(restriction.split('-')[1])
        return value >= restrict_min and value <= restrict_max

    return value == int(restriction)

def validate_size(param_name, value):
    restrictions = get_validation(param_name)
    for restriction in restrictions.split(','):
        if check_validation(restriction, value):
            return True
    return False

def node_limit(param_name, value):
    as_num = None
    try:
        as_num = int(value)
    except:
        raise argparse.ArgumentTypeError("'%s' must be an integer, %s found" % (param_name, value))

    if not validate_size(param_name, as_num):
        raise argparse.ArgumentTypeError("'%s' is not in valid range %s" % (as_num, get_validation(param_name)))

    return as_num

def get_args():
    global VALID_FLAVORS
    VALID_FLAVORS = [dir_name for dir_name in os.listdir('../cloud-formation') if  os.path.isdir(os.path.join('../cloud-formation', dir_name))]
    epilog = """examples:
  - create new cluster, prompting for values:
    pnda-cli.py create
  - destroy existing cluster:
    pnda-cli.py destroy -e squirrel-land
  - expand existing cluster:
    pnda-cli.py expand -e squirrel-land -f standard -s keyname -n 10 -k 5
    Either, or both, kafka (k) and datanodes (n) can be changed. The value specifies the new total number of nodes. Shrinking is not supported - this must be done very carefully to avoid data loss.
  - create cluster without user input:
    pnda-cli.py create -s mykeyname -e squirrel-land -f standard -n 5 -o 1 -k 2 -z 3"""
    parser = argparse.ArgumentParser(formatter_class=RawTextHelpFormatter, description='PNDA CLI', epilog=epilog)
    banner()

    parser.add_argument('command', help='Mode of operation', choices=['create', 'expand', 'destroy'])
    parser.add_argument('-e', '--pnda-cluster', type=name_string, help='Namespaced environment for machines in this cluster')
    parser.add_argument('-n', '--datanodes', type=int, help='How many datanodes for the hadoop cluster')
    parser.add_argument('-o', '--opentsdb-nodes', type=int, help='How many Open TSDB nodes for the hadoop cluster')
    parser.add_argument('-k', '--kafka-nodes', type=int, help='How many kafka nodes for the databus cluster')
    parser.add_argument('-z', '--zk-nodes', type=int, help='How many zookeeper nodes for the databus cluster')
    parser.add_argument('-f', '--flavour', help='PNDA flavor: "standard"', choices=VALID_FLAVORS)
    parser.add_argument('-s', '--keyname', help='Keypair name')
    parser.add_argument('-x', '--no-config-check', action='store_true', help='Skip config verifiction checks')
    parser.add_argument('-b', '--branch', help='Branch of platform-salt to use. Overrides value in pnda_env.yaml')
    parser.add_argument('-d', '--dry-run', action='store_true',
                        help='Output the final Cloud Formation template but do not apply it. ' +
                        'Useful for checking against the existing Cloud formation template to' +
                        'gain confidence before running the expand operation.')

    args = parser.parse_args()
    return args

def main():
    args = get_args()
    print 'Saving debug log to %s' % LOG_FILE_NAME
    pnda_cluster = args.pnda_cluster
    datanodes = args.datanodes
    tsdbnodes = args.opentsdb_nodes
    kafkanodes = args.kafka_nodes
    zknodes = args.zk_nodes
    flavor = args.flavour
    keyname = args.keyname
    no_config_check = args.no_config_check
    dry_run = args.dry_run

    if not os.path.basename(os.getcwd()) == "cli":
        print 'Please run from inside the /cli directory'
        sys.exit(1)

    os.chdir('../')

    global PNDA_ENV


    check_config_file()
    with open('pnda_env.yaml', 'r') as infile:
        PNDA_ENV = yaml.load(infile)
        os.environ['AWS_ACCESS_KEY_ID'] = PNDA_ENV['ec2_access']['AWS_ACCESS_KEY_ID']
        os.environ['AWS_SECRET_ACCESS_KEY'] = PNDA_ENV['ec2_access']['AWS_SECRET_ACCESS_KEY']
        print 'Using ec2 credentials:'
        print '  AWS_REGION = %s' % PNDA_ENV['ec2_access']['AWS_REGION']
        print '  AWS_ACCESS_KEY_ID = %s' % PNDA_ENV['ec2_access']['AWS_ACCESS_KEY_ID']
        print '  AWS_SECRET_ACCESS_KEY = %s' % PNDA_ENV['ec2_access']['AWS_SECRET_ACCESS_KEY']

    # read ES cluster setup from yaml
    es_master_nodes = PNDA_ENV['elk-cluster']['MASTER_NODES']
    es_data_nodes = PNDA_ENV['elk-cluster']['DATA_NODES']
    es_ingest_nodes = PNDA_ENV['elk-cluster']['INGEST_NODES']
    es_coordinator_nodes = PNDA_ENV['elk-cluster']['COORDINATING_NODES']
    es_multi_nodes = PNDA_ENV['elk-cluster']['MULTI_ROLE_NODES']
    logstash_nodes = PNDA_ENV['elk-cluster']['LOGSTASH_NODES']

    # Branch defaults to master
    # but may be overridden by pnda_env.yaml
    # and both of those are overridden by --branch
    branch = 'master'
    if 'PLATFORM_GIT_BRANCH' in PNDA_ENV['platform_salt']:
        branch = PNDA_ENV['platform_salt']['PLATFORM_GIT_BRANCH']
    if args.branch is not None:
        branch = args.branch

    if not os.path.isfile('git.pem'):
        with open('git.pem', 'w') as git_key_file:
            git_key_file.write('If authenticated access to the platform-salt git repository is required then' +
                               ' replace this file with a key that grants access to the git server.\n\n' +
                               'Set PLATFORM_GIT_REPO_HOST and PLATFORM_GIT_REPO_URI in pnda_env.yaml, for example:\n' +
                               'PLATFORM_GIT_REPO_HOST: github.com\n' +
                               'PLATFORM_GIT_REPO_URI: git@github.com:pndaproject/platform-salt.git\n')

    if args.command == 'destroy':
        if pnda_cluster is not None:
            destroy(pnda_cluster)
            sys.exit(0)
        else:
            print 'destroy command must specify pnda_cluster, e.g.\npnda-cli.py destroy -e squirrel-land'
            sys.exit(1)

    while pnda_cluster is None:
        pnda_cluster = raw_input("Enter a name for the pnda cluster (e.g. squirrel-land): ")
        if not re.match(NAME_REGEX, pnda_cluster):
            print "pnda cluster name may contain only  a-z 0-9 and '-'"
            pnda_cluster = None

    write_pnda_env_sh(pnda_cluster)

    while flavor is None:
        flavor = raw_input("Enter a flavor (%s): " % '/'.join(VALID_FLAVORS))
        if not re.match("^(%s)$" % '|'.join(VALID_FLAVORS), flavor):
            print "Not a valid flavor"
            flavor = None

    while keyname is None:
        keyname = raw_input("Enter a keypair name to use for ssh access to instances: ")

    global VALIDATION_RULES
    validation_file = file('cloud-formation/%s/validation.json' % flavor)
    VALIDATION_RULES = json.load(validation_file)
    validation_file.close()

    global NODE_CONFIG
    node_config_file = file('cloud-formation/%s/config.json' % flavor)
    NODE_CONFIG = json.load(node_config_file)
    node_config_file.close()

    include_orchestrate = False

    if args.command == 'expand':
        if pnda_cluster is not None:
            node_counts = get_current_node_counts(pnda_cluster)

            if datanodes is None:
                datanodes = node_counts['hadoop-dn']
            if kafkanodes is None:
                kafkanodes = node_counts['kafka']

            if not validate_size("datanodes", datanodes):
                print "Consider choice of datanodes again, limits are: %s" % get_validation("datanodes")
                sys.exit(1)
            if not validate_size("kafka-nodes", kafkanodes):
                print "Consider choice of kafkanodes again, limits are: %s" % get_validation("kafka-nodes")
                sys.exit(1)

            if datanodes < node_counts['hadoop-dn']:
                print "You cannot shrink the cluster using this CLI, existing number of datanodes is: %s" % node_counts['hadoop-dn']
                sys.exit(1)
            elif datanodes > node_counts['hadoop-dn']:
                print "Increasing the number of datanodes from %s to %s" % (node_counts['hadoop-dn'], datanodes)
                include_orchestrate = True
            if kafkanodes < node_counts['kafka']:
                print "You cannot shrink the cluster using this CLI, existing number of kafkanodes is: %s" % node_counts['kafka']
                sys.exit(1)
            elif  kafkanodes > node_counts['kafka']:
                print "Increasing the number of kafkanodes from %s to %s" % (node_counts['kafka'], kafkanodes)

            template_data = generate_template_file(flavor, datanodes, node_counts['opentsdb'], kafkanodes, node_counts['zk'],
                                                   es_master_nodes, es_ingest_nodes, es_data_nodes, es_coordinator_nodes,
                                                   es_multi_nodes, logstash_nodes)
            expand(template_data, pnda_cluster, flavor, node_counts['hadoop-dn'], node_counts['kafka'],
                   include_orchestrate, keyname, no_config_check, dry_run, branch)
            sys.exit(0)
        else:
            print 'expand command must specify pnda_cluster, e.g.\npnda-cli.py expand -e squirrel-land -f standard -s keyname -n 5'
            sys.exit(1)

    while datanodes is None and get_validation("datanodes") != '0':
        datanodes = raw_input("Enter how many Hadoop data nodes (%s): " % get_validation("datanodes"))
        try:
            datanodes = int(datanodes)
        except:
            print "Not a number"
            datanodes = None

        if not validate_size("datanodes", datanodes):
            print "Consider choice again, limits are: %s" % get_validation("datanodes")
            datanodes = None

    while tsdbnodes is None and get_validation("opentsdb-nodes") != '0':
        tsdbnodes = raw_input("Enter how many Open TSDB nodes (%s): " % get_validation("opentsdb-nodes"))
        try:
            tsdbnodes = int(tsdbnodes)
        except:
            print "Not a number"
            tsdbnodes = None

        if not validate_size("opentsdb-nodes", tsdbnodes):
            print "Consider choice again, limits are: %s" % get_validation("opentsdb-nodes")
            tsdbnodes = None

    while kafkanodes is None and get_validation("kafka-nodes") != '0':
        kafkanodes = raw_input("Enter how many Kafka nodes (%s): " % get_validation("kafka-nodes"))
        try:
            kafkanodes = int(kafkanodes)
        except:
            print "Not a number"
            kafkanodes = None

        if not validate_size("kafka-nodes", kafkanodes):
            print "Consider choice again, limits are: %s" % get_validation("kafka-nodes")
            kafkanodes = None

    while zknodes is None and get_validation("zk-nodes") != '0':
        zknodes = raw_input("Enter how many Zookeeper nodes (%s): " % get_validation("zk-nodes"))
        try:
            zknodes = int(zknodes)
        except:
            print "Not a number"
            zknodes = None

        if not validate_size("zk-nodes", zknodes):
            print "Consider choice again, limits are: %s" % get_validation("zk-nodes")
            zknodes = None

    if datanodes is None:
        datanodes = 0
    if tsdbnodes is None:
        tsdbnodes = 0
    if kafkanodes is None:
        kafkanodes = 0
    if zknodes is None:
        zknodes = 0
    if es_master_nodes is None:
        es_master_nodes = 0
    if es_data_nodes is None:
        es_data_nodes = 0
    if es_ingest_nodes is None:
        es_ingest_nodes = 0
    if es_coordinator_nodes is None:
        es_coordinator_nodes = 0
    if es_multi_nodes is None:
        es_multi_nodes = 0
    if logstash_nodes is None:
        logstash_nodes = 0

    node_limit("datanodes", datanodes)
    node_limit("opentsdb-nodes", tsdbnodes)
    node_limit("kafka-nodes", kafkanodes)
    node_limit("zk-nodes", zknodes)
    node_limit("elk-es-master", es_master_nodes)
    node_limit("elk-es-data", es_data_nodes)
    node_limit("elk-es-ingest", es_ingest_nodes)
    node_limit("elk-es-coordinator", es_coordinator_nodes)
    node_limit("elk-es-multi", es_multi_nodes)
    node_limit("elk-logstash", logstash_nodes)

    template_data = generate_template_file(flavor, datanodes, tsdbnodes, kafkanodes, zknodes,
                                           es_master_nodes, es_ingest_nodes, es_data_nodes, es_coordinator_nodes,
                                           es_multi_nodes, logstash_nodes)

    console_dns = create(template_data, pnda_cluster, flavor, keyname, no_config_check, dry_run, branch)
    CONSOLE.info('Use the PNDA console to get started: http://%s', console_dns)
    CONSOLE.info(' Access hints:')
    CONSOLE.info('  - The script ./socks_proxy-%s opens an SSH tunnel to the PNDA cluster listening on a port bound to localhost', pnda_cluster)
    CONSOLE.info('  - Please review ./socks_proxy-%s and ensure it complies with your local security policies before use', pnda_cluster)
    CONSOLE.info('  - Set up a socks proxy with: chmod +x socks_proxy-%s; ./socks_proxy-%s', pnda_cluster, pnda_cluster)
    CONSOLE.info('  - SSH to a node with: ssh -F ssh_config-%s <private_ip>', pnda_cluster)

if __name__ == "__main__":
    try:
        main()
    except Exception as exception:
        CONSOLE.error(exception)
        raise<|MERGE_RESOLUTION|>--- conflicted
+++ resolved
@@ -520,14 +520,7 @@
     time.sleep(30)
 
     CONSOLE.info('Running salt to install software. Expect this to take 10 - 20 minutes, check the debug log for progress. (%s)', LOG_FILE_NAME)
-<<<<<<< HEAD
-    ssh(['(sudo salt -v --log-level=debug --timeout=120 --state-output=mixed "*" state.highstate 2>&1) | tee -a pnda-salt.log; %s' % THROW_BASH_ERROR,
-         '(sudo CLUSTER=%s salt-run --log-level=debug state.orchestrate orchestrate.pnda-expand 2>&1) | tee -a pnda-salt.log; %s' % (cluster, THROW_BASH_ERROR),
-         '(sudo salt "*-%s" state.sls hostsfile 2>&1) | tee -a pnda-salt.log; %s' % (bastion, THROW_BASH_ERROR)], cluster, saltmaster_ip)
-    CONSOLE.info("Nodes may reboot due to kernel upgrade, wait for few minutes")
-    time.sleep(60)
-    wait_for_host_connectivity([instance_map[h]['private_ip_address'] for h in instance_map], cluster)
-=======
+
     expand_commands = ['(sudo salt -v --log-level=debug --timeout=120 --state-output=mixed "*" state.sls hostsfile 2>&1)' +
                        ' | tee -a pnda-salt.log; %s' % THROW_BASH_ERROR,
                        '(sudo salt -v --log-level=debug --timeout=120 --state-output=mixed -C "G@pnda:is_new_node" state.highstate 2>&1)' +
@@ -538,8 +531,10 @@
                                ' | tee -a pnda-salt.log; %s' % THROW_BASH_ERROR)
 
     ssh(expand_commands, cluster, saltmaster_ip)
-
->>>>>>> d6295eab
+    CONSOLE.info("Nodes may reboot due to kernel upgrade, wait for few minutes")
+    time.sleep(60)
+    wait_for_host_connectivity([instance_map[h]['private_ip_address'] for h in instance_map], cluster)
+
     return instance_map[cluster + '-' + NODE_CONFIG['console-instance']]['private_ip_address']
 
 def destroy(cluster):
