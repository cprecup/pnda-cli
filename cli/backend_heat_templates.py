--- conflicted
+++ resolved
@@ -119,28 +119,7 @@
             if not('pnda_cluster' in instance.metadata and instance.metadata['pnda_cluster'] == self._cluster and instance.status == "ACTIVE"):
                 continue
 
-<<<<<<< HEAD
-            private_ip_address = None
-            public_ip_address = None
-            net_name = '{}_publicNetwork'.format(self._cluster)
-
-            if self._pnda_env['openstack_parameters']['useExistingNetwork']:
-                net_name = self._pnda_env['openstack_parameters']['existingNetworkId']
-
-            for net, net_details in instance.addresses.items():
-                if net != net_name:
-                    continue
-                private_ip_address = None
-                public_ip_address = None
-                for interface in net_details:
-                    if interface["OS-EXT-IPS:type"] == "fixed":
-                        private_ip_address = interface["addr"]
-                    if interface["OS-EXT-IPS:type"] == "floating":
-                        public_ip_address = interface["addr"]
-
-=======
             addresses = get_addresses(instance, net_id)
->>>>>>> 880168b4
             instance_map[instance.metadata['Name']] = {
                 "bootstrapped": False,
                 "public_ip_address": addresses['floating_ip_address'],
