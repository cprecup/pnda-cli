--- conflicted
+++ resolved
@@ -18,11 +18,8 @@
 ### Fixed
 - PNDA-3200: socks_proxy script reuses existing ssh-agent instead of launching a new one if possible
 - PNDA-3199: Make socks proxy script executable
-<<<<<<< HEAD
 - PNDA-3424: Add a retry to AWS API calls to work around SSL timeout errors
-=======
 - PNDA-3377: fix issue on check config which required descriptor file
->>>>>>> a4532f90
 
 ## [1.3.0] 2017-08-01
 ### Added
